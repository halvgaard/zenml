--- conflicted
+++ resolved
@@ -62,16 +62,7 @@
       - name: Install Dependencies
         run: |
           python -m poetry install
-<<<<<<< HEAD
-          python -m poetry run zenml integration install airflow pytorch mlflow gcp kubeflow aws -f
-=======
-          python -m poetry run zenml integration install airflow -f
-          python -m poetry run zenml integration install pytorch -f
-          python -m poetry run zenml integration install mlflow -f
-          python -m poetry run zenml integration install gcp -f
-          python -m poetry run zenml integration install kubeflow -f
-          python -m poetry run zenml integration install azure -f
->>>>>>> 216ebed6
+          python -m poetry run zenml integration install airflow pytorch mlflow gcp kubeflow aws azure -f
           python -m poetry run pip install click~=8.0.3
 
       - name: Lint
