---
description: A simple example to get started with ZenML
---

# Quickstart

Our goal here is to help you to get the first practical experience with our tool and give you a brief overview on some basic functionalities of ZenML. We'll create a training pipeline for the [MNIST](http://yann.lecun.com/exdb/mnist/) dataset.

If you want to run this notebook in an interactive environment, feel free to run it in a [Google Colab](https://colab.research.google.com/github/zenml-io/zenml/blob/main/examples/quickstart/quickstart.ipynb) or view it on [GitHub](https://github.com/zenml-io/zenml/tree/main/examples/quickstart) directly.

## Install and initialize

```python
# Install the dependencies for the quickstart
pip install zenml tensorflow
```

{% hint style="success" %}
We are just using TensorFlow for the purposes of illustration; ZenML works with any ML library such as PyTorch, HuggingFace, PyTorch Lightning etc.
{% endhint %}

Once the installation is completed, you can go ahead and create your first ZenML repository for your project. As ZenML repositories are built on top of Git repositories, you can create yours in a desired empty directory through:

```python
# Initialize a git repository
git init

# Initialize ZenML
zenml init
```

Now, the setup is completed. For the next steps, just make sure that you are executing the code within your ZenML repository.

## Define ZenML Steps

In the code that follows, you can see that we are defining the various steps of our pipeline. Each step is decorated with `@step`, the main low-level abstraction that is currently available for creating pipeline steps.

![Quickstart steps](assets/quickstart-diagram.png)

```python
import numpy as np
import tensorflow as tf

from zenml.pipelines import pipeline
from zenml.steps import step
from zenml.steps.step_output import Output


@step
def importer() -> Output(
    X_train=np.ndarray, y_train=np.ndarray, X_test=np.ndarray, y_test=np.ndarray
):
    """Download the MNIST data store it as numpy arrays."""
    (X_train, y_train), (X_test, y_test) = tf.keras.datasets.mnist.load_data()
    return X_train, y_train, X_test, y_test


@step
def trainer(
    X_train: np.ndarray,
    y_train: np.ndarray,
) -> tf.keras.Model:
    """A simple Keras Model to train on the data."""
    model = tf.keras.Sequential()
    model.add(tf.keras.layers.Flatten(input_shape=(28, 28)))
    model.add(tf.keras.layers.Dense(10))

    model.compile(
        optimizer=tf.keras.optimizers.Adam(0.001),
        loss=tf.keras.losses.SparseCategoricalCrossentropy(from_logits=True),
        metrics=["accuracy"],
    )

    model.fit(X_train, y_train)

    # write model
    return model


@step
def evaluator(
    X_test: np.ndarray,
    y_test: np.ndarray,
    model: tf.keras.Model,
) -> float:
    """Calculate the accuracy on the test set"""
    test_acc = model.evaluate(X_test, y_test, verbose=2)
    return test_acc


@pipeline
def mnist_pipeline(
    importer,
    trainer,
    evaluator,
):
    """Links all the steps together in a pipeline"""
    X_train, y_train, X_test, y_test = importer()
    model = trainer(X_train=X_train, y_train=y_train)
    evaluator(X_test=X_test, y_test=y_test, model=model)


if __name__ == "__main__":
    # Run the pipeline
    p = mnist_pipeline(
        importer=importer(),
        trainer=trainer(),
        evaluator=evaluator(),
    )
    p.run()
```

{% hint style="info" %}
This code block should work 'as is'. Copy paste it into your IDE and run it!
{% endhint %}

If you had a hiccup or you have some suggestions/questions regarding our framework, you can always check [our Github](https://github.com/zenml-io/zenml) or even better join us on [our Slack channel](https://zenml.io/slack-invite).

## Wait, how is this useful?

The above code looks like its yet another standard pipeline framework that added to your work, but there is a lot going on under the hood that is mighty helpful:

- All data is versioned and tracked as it flows through the steps.
- All parameters and return values are tracked by a central metadata store that you can later query.
- Individual step outputs are now cached, so you can swap out the trainer for other implementations and iterate fast.
- Code is versioned with `git`.

With just a little more work, one can:

- Deploy this pipeline 'in production' on the cloud with a production ready orchestrator like Kubeflow.
- Useful metadata like statistics, schemas and drifts can be inferred from model and data flowing through these steps.
- Convert these steps to run distributed processing to handle large volumes of data.
- Models trained this way can be set up to be easily deployed, run batch inference on, or set up in continuous training loops with automatic deployments.

Best of all: We let you and your infra/ops team decide what the underlying tools are to achieve all this.

Keep reading to learn how all of the above can be achieved.

## Next Steps?

Normally at this point in a quickstart, you'd like to learn more about what the product has to offer (if the docs have succeeded in making you feel so). There are essentially two choices you can make:

<<<<<<< HEAD
- If your work involves a use-case that is fairly 'standard' training/inference/deployment, start with the [High Level API](guides/high-level-api/) guide.
- If you have a more complex workflow that requires more control over your pipelines, start with the [Low Level API](guides/low-level-api/) guide.
=======
- If your work involves a use-case that is fairly 'standard' training/inference/deployment, start with the [High Level or Class-based API](guides/high-level-api/) guide.
- If you have a more complex workflow that requires more control over your pipelines, start with the [Low Level or Functional API](guides/low-level-api/) guide.
>>>>>>> 92992651

If you're not sure, pick any one of the above. They are the easiest way to learn how ZenML enables MLOps.

However, for those of you who don't want to read guides, then feel free to start perusing the docs with the [Core Concepts](core-concepts.md) before the guides. See you there!<|MERGE_RESOLUTION|>--- conflicted
+++ resolved
@@ -140,13 +140,8 @@
 
 Normally at this point in a quickstart, you'd like to learn more about what the product has to offer (if the docs have succeeded in making you feel so). There are essentially two choices you can make:
 
-<<<<<<< HEAD
-- If your work involves a use-case that is fairly 'standard' training/inference/deployment, start with the [High Level API](guides/high-level-api/) guide.
-- If you have a more complex workflow that requires more control over your pipelines, start with the [Low Level API](guides/low-level-api/) guide.
-=======
 - If your work involves a use-case that is fairly 'standard' training/inference/deployment, start with the [High Level or Class-based API](guides/high-level-api/) guide.
 - If you have a more complex workflow that requires more control over your pipelines, start with the [Low Level or Functional API](guides/low-level-api/) guide.
->>>>>>> 92992651
 
 If you're not sure, pick any one of the above. They are the easiest way to learn how ZenML enables MLOps.
 
