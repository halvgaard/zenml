--- conflicted
+++ resolved
@@ -51,8 +51,5 @@
             metadata_connection_config=metadata_store.get_tfx_metadata_config(),
             enable_cache=False,
         )
-<<<<<<< HEAD
+
         return runner.run(created_pipeline)
-=======
-        runner.run(created_pipeline)
->>>>>>> 660162ed
